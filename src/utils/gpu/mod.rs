--- conflicted
+++ resolved
@@ -54,13 +54,6 @@
     pub fn new(gpu: &Gpu) -> Self {
         let pci_slot = gpu.pci_slot();
 
-<<<<<<< HEAD
-        let usage_fraction = gpu.usage().ok();
-
-        let encode_fraction = gpu.encode_usage().ok();
-
-        let decode_fraction = gpu.decode_usage().ok();
-=======
         let usage_fraction = gpu
             .usage()
             .map(|usage| ((usage as f64) / 100.0).clamp(0.0, 1.0))
@@ -75,7 +68,6 @@
             .decode_usage()
             .map(|usage| ((usage as f64) / 100.0).clamp(0.0, 1.0))
             .ok();
->>>>>>> 6ca02960
 
         let total_vram = gpu.total_vram().ok();
         let used_vram = gpu.used_vram().ok();
@@ -131,20 +123,12 @@
     fn first_hwmon(&self) -> Option<PathBuf>;
 
     fn name(&self) -> Result<String>;
-<<<<<<< HEAD
     fn usage(&self) -> Result<f64>;
     fn encode_usage(&self) -> Result<f64>;
     fn decode_usage(&self) -> Result<f64>;
+    fn combined_media_engine(&self) -> Result<bool>;
     fn used_vram(&self) -> Result<usize>;
     fn total_vram(&self) -> Result<usize>;
-=======
-    fn usage(&self) -> Result<isize>;
-    fn encode_usage(&self) -> Result<isize>;
-    fn decode_usage(&self) -> Result<isize>;
-    fn combined_media_engine(&self) -> Result<bool>;
-    fn used_vram(&self) -> Result<isize>;
-    fn total_vram(&self) -> Result<isize>;
->>>>>>> 6ca02960
     fn temperature(&self) -> Result<f64>;
     fn power_usage(&self) -> Result<f64>;
     fn core_frequency(&self) -> Result<f64>;
@@ -422,9 +406,6 @@
         }
     }
 
-<<<<<<< HEAD
-    pub fn used_vram(&self) -> Result<usize> {
-=======
     pub fn combined_media_engine(&self) -> Result<bool> {
         match self {
             Gpu::Amd(gpu) => gpu.combined_media_engine(),
@@ -434,8 +415,7 @@
         }
     }
 
-    pub fn used_vram(&self) -> Result<isize> {
->>>>>>> 6ca02960
+    pub fn used_vram(&self) -> Result<usize> {
         match self {
             Gpu::Amd(gpu) => gpu.used_vram(),
             Gpu::Nvidia(gpu) => gpu.used_vram(),
