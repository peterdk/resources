mod amd;
mod intel;
mod nvidia;
mod other;

use anyhow::{bail, Context, Result};
use log::{debug, info, trace};
use process_data::pci_slot::PciSlot;

use std::{
    path::{Path, PathBuf},
    str::FromStr,
};

use glob::glob;

use crate::{
    i18n::i18n,
    utils::{pci::Device, read_uevent},
};

use self::{amd::AmdGpu, intel::IntelGpu, nvidia::NvidiaGpu, other::OtherGpu};

use super::pci::Vendor;

pub const VID_AMD: u16 = 4098;
pub const VID_INTEL: u16 = 32902;
pub const VID_NVIDIA: u16 = 4318;

#[derive(Debug)]
pub struct GpuData {
    pub pci_slot: PciSlot,

    pub usage_fraction: Option<f64>,

    // in case of a GPU with a combined media engine, encode_fraction will contain the combined usage
    pub encode_fraction: Option<f64>,
    pub decode_fraction: Option<f64>,

    pub total_vram: Option<usize>,
    pub used_vram: Option<usize>,

    pub clock_speed: Option<f64>,
    pub vram_speed: Option<f64>,

    pub temperature: Option<f64>,

    pub power_usage: Option<f64>,
    pub power_cap: Option<f64>,
    pub power_cap_max: Option<f64>,

    pub nvidia: bool,
}

impl GpuData {
    pub fn new(gpu: &Gpu) -> Self {
        let pci_slot = gpu.pci_slot();

<<<<<<< HEAD
        trace!("Gathering GPU data for {}…", pci_slot);

        let usage_fraction = gpu
            .usage()
            .map(|usage| (usage / 100.0).clamp(0.0, 1.0))
            .ok();

        let encode_fraction = gpu
            .encode_usage()
            .map(|usage| (usage / 100.0).clamp(0.0, 1.0))
            .ok();

        let decode_fraction = gpu
            .decode_usage()
            .map(|usage| (usage / 100.0).clamp(0.0, 1.0))
            .ok();
=======
        let usage_fraction = gpu.usage().map(|usage| usage.clamp(0.0, 1.0)).ok();

        let encode_fraction = gpu.encode_usage().map(|usage| usage.clamp(0.0, 1.0)).ok();

        let decode_fraction = gpu.decode_usage().map(|usage| usage.clamp(0.0, 1.0)).ok();
>>>>>>> d1fa7dc2

        let total_vram = gpu.total_vram().ok();
        let used_vram = gpu.used_vram().ok();

        let clock_speed = gpu.core_frequency().ok();
        let vram_speed = gpu.vram_frequency().ok();

        let temperature = gpu.temperature().ok();

        let power_usage = gpu.power_usage().ok();
        let power_cap = gpu.power_cap().ok();
        let power_cap_max = gpu.power_cap_max().ok();

        let nvidia = matches!(gpu, Gpu::Nvidia(_));

        let gpu_data = Self {
            pci_slot,
            usage_fraction,
            encode_fraction,
            decode_fraction,
            total_vram,
            used_vram,
            clock_speed,
            vram_speed,
            temperature,
            power_usage,
            power_cap,
            power_cap_max,
            nvidia,
        };

        trace!("Gathered GPU data for {}: {gpu_data:?}", pci_slot);

        gpu_data
    }
}

#[derive(Debug, Clone)]
pub enum Gpu {
    Amd(AmdGpu),
    Nvidia(NvidiaGpu),
    Intel(IntelGpu),
    Other(OtherGpu),
}

impl Default for Gpu {
    fn default() -> Self {
        Gpu::Other(OtherGpu::default())
    }
}

pub trait GpuImpl {
    fn device(&self) -> Option<&'static Device>;
    fn pci_slot(&self) -> PciSlot;
    fn driver(&self) -> String;
    fn sysfs_path(&self) -> PathBuf;
    fn first_hwmon(&self) -> Option<PathBuf>;

    fn name(&self) -> Result<String>;
    fn usage(&self) -> Result<f64>;
    fn encode_usage(&self) -> Result<f64>;
    fn decode_usage(&self) -> Result<f64>;
    fn combined_media_engine(&self) -> Result<bool>;
    fn used_vram(&self) -> Result<usize>;
    fn total_vram(&self) -> Result<usize>;
    fn temperature(&self) -> Result<f64>;
    fn power_usage(&self) -> Result<f64>;
    fn core_frequency(&self) -> Result<f64>;
    fn vram_frequency(&self) -> Result<f64>;
    fn power_cap(&self) -> Result<f64>;
    fn power_cap_max(&self) -> Result<f64>;

    fn read_sysfs_int<P: AsRef<Path> + std::marker::Send>(&self, file: P) -> Result<isize> {
        let path = self.sysfs_path().join(file);
        std::fs::read_to_string(&path)?
            .replace('\n', "")
            .parse::<isize>()
            .with_context(|| format!("error parsing file {}", &path.to_string_lossy()))
    }

    fn read_device_file<P: AsRef<Path> + std::marker::Send>(&self, file: P) -> Result<String> {
        let path = self.sysfs_path().join("device").join(file);
        Ok(std::fs::read_to_string(path)?.replace('\n', ""))
    }

    fn read_device_int<P: AsRef<Path> + std::marker::Send>(&self, file: P) -> Result<isize> {
        let path = self.sysfs_path().join("device").join(file);
        self.read_device_file(&path)?
            .parse::<isize>()
            .with_context(|| format!("error parsing file {}", &path.to_string_lossy()))
    }

    fn read_hwmon_int<P: AsRef<Path> + std::marker::Send>(&self, file: P) -> Result<isize> {
        let path = self.first_hwmon().context("no hwmon found")?.join(file);
        std::fs::read_to_string(&path)?
            .replace('\n', "")
            .parse::<isize>()
            .with_context(|| format!("error parsing file {}", &path.to_string_lossy()))
    }

    // These are preimplemented ways of getting information through the DRM and hwmon interface.
    // It's also used as a fallback.

    fn drm_name(&self) -> Result<String> {
        Ok(self.device().context("no device")?.name().to_owned())
    }

    fn drm_usage(&self) -> Result<isize> {
        self.read_device_int("gpu_busy_percent")
    }

    fn drm_used_vram(&self) -> Result<isize> {
        self.read_device_int("mem_info_vram_used")
    }

    fn drm_total_vram(&self) -> Result<isize> {
        self.read_device_int("mem_info_vram_total")
    }

    fn hwmon_temperature(&self) -> Result<f64> {
        Ok(self.read_hwmon_int("temp1_input")? as f64 / 1000.0)
    }

    fn hwmon_power_usage(&self) -> Result<f64> {
        Ok(self
            .read_hwmon_int("power1_average")
            .or_else(|_| self.read_hwmon_int("power1_input"))? as f64
            / 1_000_000.0)
    }

    fn hwmon_core_frequency(&self) -> Result<f64> {
        Ok(self.read_hwmon_int("freq1_input")? as f64)
    }

    fn hwmon_vram_frequency(&self) -> Result<f64> {
        Ok(self.read_hwmon_int("freq2_input")? as f64)
    }

    fn hwmon_power_cap(&self) -> Result<f64> {
        Ok(self.read_hwmon_int("power1_cap")? as f64 / 1_000_000.0)
    }

    fn hwmon_power_cap_max(&self) -> Result<f64> {
        Ok(self.read_hwmon_int("power1_cap_max")? as f64 / 1_000_000.0)
    }
}

impl Gpu {
    /// Returns a `Vec` of all GPUs currently found in the system.
    ///
    /// # Errors
    ///
    /// Will return `Err` if there are problems detecting
    /// the GPUs in the system
    pub fn get_gpus() -> Result<Vec<Gpu>> {
        debug!("Searching for GPUs…");

        let mut gpu_vec: Vec<Gpu> = Vec::new();
        for entry in glob("/sys/class/drm/card?")?.flatten() {
            if let Ok(gpu) = Self::from_sysfs_path(entry) {
                gpu_vec.push(gpu);
            }
        }

        debug!("{} GPUs found", gpu_vec.len());

        Ok(gpu_vec)
    }

    fn from_sysfs_path<P: AsRef<Path>>(path: P) -> Result<Gpu> {
        let path = path.as_ref();

        trace!("Creating GPU object of {path:?}…");

        let sysfs_device_path = path.join("device");
        let uevent_contents = read_uevent(sysfs_device_path.join("uevent"))?;

        let (device, vid, pid) = if let Some(pci_line) = uevent_contents.get("PCI_ID") {
            let (vid_str, pid_str) = pci_line.split_once(':').unwrap_or(("0", "0"));
            let vid = u16::from_str_radix(vid_str, 16).unwrap_or_default();
            let pid = u16::from_str_radix(pid_str, 16).unwrap_or_default();
            (Device::from_vid_pid(vid, pid), vid, pid)
        } else {
            (None, 0, 0)
        };

        let mut hwmon_vec: Vec<PathBuf> = Vec::new();
        for hwmon in glob(&format!(
            "{}/hwmon/hwmon?",
            sysfs_device_path
                .to_str()
                .context("error transforming PathBuf to str")?
        ))?
        .flatten()
        {
            hwmon_vec.push(hwmon);
        }

        let pci_slot = PciSlot::from_str(
            &uevent_contents
                .get("PCI_SLOT_NAME")
                .map_or_else(|| i18n("N/A"), std::string::ToString::to_string),
        )
        .context("can't turn PCI string to struct")?;

        let driver = uevent_contents
            .get("DRIVER")
            .map_or_else(|| i18n("N/A"), std::string::ToString::to_string);

        // if the driver is simple-framebuffer, it's likely not a GPU
        if driver == "simple-framebuffer" {
            bail!("this is a simple framebuffer");
        }

        let (gpu, gpu_category) = if vid == VID_AMD || driver == "amdgpu" {
            (
                Gpu::Amd(AmdGpu::new(
                    device,
                    pci_slot,
                    driver,
                    path.to_path_buf(),
                    hwmon_vec.first().cloned(),
                )),
                "AMD",
            )
        } else if vid == VID_INTEL || driver == "i915" {
            (
                Gpu::Intel(IntelGpu::new(
                    device,
                    pci_slot,
                    driver,
                    path.to_path_buf(),
                    hwmon_vec.first().cloned(),
                )),
                "Intel",
            )
        } else if vid == VID_NVIDIA || driver == "nvidia" {
            (
                Gpu::Nvidia(NvidiaGpu::new(
                    device,
                    pci_slot,
                    driver,
                    path.to_path_buf(),
                    hwmon_vec.first().cloned(),
                )),
                "NVIDIA",
            )
        } else {
            (
                Gpu::Other(OtherGpu::new(
                    device,
                    pci_slot,
                    driver,
                    path.to_path_buf(),
                    hwmon_vec.first().cloned(),
                )),
                "Other",
            )
        };

        info!(
            "Found GPU \"{}\" (PCI slot: {} · PCI ID: {vid:x}:{pid:x} · Category: {gpu_category})",
            gpu.name().unwrap_or("<unknown name>".into()),
            gpu.pci_slot(),
        );

        trace!("Created GPU object of {path:?}: {gpu:?}");

        Ok(gpu)
    }

    pub fn get_vendor(&self) -> Result<&'static Vendor> {
        Ok(match self {
            Gpu::Amd(gpu) => gpu.device(),
            Gpu::Nvidia(gpu) => gpu.device(),
            Gpu::Intel(gpu) => gpu.device(),
            Gpu::Other(gpu) => gpu.device(),
        }
        .context("no device")?
        .vendor())
    }

    pub fn pci_slot(&self) -> PciSlot {
        match self {
            Gpu::Amd(gpu) => gpu.pci_slot(),
            Gpu::Nvidia(gpu) => gpu.pci_slot(),
            Gpu::Intel(gpu) => gpu.pci_slot(),
            Gpu::Other(gpu) => gpu.pci_slot(),
        }
    }

    pub fn driver(&self) -> String {
        match self {
            Gpu::Amd(gpu) => gpu.driver(),
            Gpu::Nvidia(gpu) => gpu.driver(),
            Gpu::Intel(gpu) => gpu.driver(),
            Gpu::Other(gpu) => gpu.driver(),
        }
    }

    pub fn name(&self) -> Result<String> {
        match self {
            Gpu::Amd(gpu) => gpu.name(),
            Gpu::Nvidia(gpu) => gpu.name(),
            Gpu::Intel(gpu) => gpu.name(),
            Gpu::Other(gpu) => gpu.name(),
        }
    }

    pub fn usage(&self) -> Result<f64> {
        match self {
            Gpu::Amd(gpu) => gpu.usage(),
            Gpu::Nvidia(gpu) => gpu.usage(),
            Gpu::Intel(gpu) => gpu.usage(),
            Gpu::Other(gpu) => gpu.usage(),
        }
    }

    pub fn encode_usage(&self) -> Result<f64> {
        match self {
            Gpu::Amd(gpu) => gpu.encode_usage(),
            Gpu::Nvidia(gpu) => gpu.encode_usage(),
            Gpu::Intel(gpu) => gpu.encode_usage(),
            Gpu::Other(gpu) => gpu.encode_usage(),
        }
    }

    pub fn decode_usage(&self) -> Result<f64> {
        match self {
            Gpu::Amd(gpu) => gpu.decode_usage(),
            Gpu::Nvidia(gpu) => gpu.decode_usage(),
            Gpu::Intel(gpu) => gpu.decode_usage(),
            Gpu::Other(gpu) => gpu.decode_usage(),
        }
    }

    pub fn combined_media_engine(&self) -> Result<bool> {
        match self {
            Gpu::Amd(gpu) => gpu.combined_media_engine(),
            Gpu::Nvidia(gpu) => gpu.combined_media_engine(),
            Gpu::Intel(gpu) => gpu.combined_media_engine(),
            Gpu::Other(gpu) => gpu.combined_media_engine(),
        }
    }

    pub fn used_vram(&self) -> Result<usize> {
        match self {
            Gpu::Amd(gpu) => gpu.used_vram(),
            Gpu::Nvidia(gpu) => gpu.used_vram(),
            Gpu::Intel(gpu) => gpu.used_vram(),
            Gpu::Other(gpu) => gpu.used_vram(),
        }
    }

    pub fn total_vram(&self) -> Result<usize> {
        match self {
            Gpu::Amd(gpu) => gpu.total_vram(),
            Gpu::Nvidia(gpu) => gpu.total_vram(),
            Gpu::Intel(gpu) => gpu.total_vram(),
            Gpu::Other(gpu) => gpu.total_vram(),
        }
    }

    pub fn temperature(&self) -> Result<f64> {
        match self {
            Gpu::Amd(gpu) => gpu.temperature(),
            Gpu::Nvidia(gpu) => gpu.temperature(),
            Gpu::Intel(gpu) => gpu.temperature(),
            Gpu::Other(gpu) => gpu.temperature(),
        }
    }

    pub fn power_usage(&self) -> Result<f64> {
        match self {
            Gpu::Amd(gpu) => gpu.power_usage(),
            Gpu::Nvidia(gpu) => gpu.power_usage(),
            Gpu::Intel(gpu) => gpu.power_usage(),
            Gpu::Other(gpu) => gpu.power_usage(),
        }
    }

    pub fn core_frequency(&self) -> Result<f64> {
        match self {
            Gpu::Amd(gpu) => gpu.core_frequency(),
            Gpu::Nvidia(gpu) => gpu.core_frequency(),
            Gpu::Intel(gpu) => gpu.core_frequency(),
            Gpu::Other(gpu) => gpu.core_frequency(),
        }
    }

    pub fn vram_frequency(&self) -> Result<f64> {
        match self {
            Gpu::Amd(gpu) => gpu.vram_frequency(),
            Gpu::Nvidia(gpu) => gpu.vram_frequency(),
            Gpu::Intel(gpu) => gpu.vram_frequency(),
            Gpu::Other(gpu) => gpu.vram_frequency(),
        }
    }

    pub fn power_cap(&self) -> Result<f64> {
        match self {
            Gpu::Amd(gpu) => gpu.power_cap(),
            Gpu::Nvidia(gpu) => gpu.power_cap(),
            Gpu::Intel(gpu) => gpu.power_cap(),
            Gpu::Other(gpu) => gpu.power_cap(),
        }
    }

    pub fn power_cap_max(&self) -> Result<f64> {
        match self {
            Gpu::Amd(gpu) => gpu.power_cap_max(),
            Gpu::Nvidia(gpu) => gpu.power_cap_max(),
            Gpu::Intel(gpu) => gpu.power_cap_max(),
            Gpu::Other(gpu) => gpu.power_cap_max(),
        }
    }
}<|MERGE_RESOLUTION|>--- conflicted
+++ resolved
@@ -56,30 +56,13 @@
     pub fn new(gpu: &Gpu) -> Self {
         let pci_slot = gpu.pci_slot();
 
-<<<<<<< HEAD
         trace!("Gathering GPU data for {}…", pci_slot);
 
-        let usage_fraction = gpu
-            .usage()
-            .map(|usage| (usage / 100.0).clamp(0.0, 1.0))
-            .ok();
-
-        let encode_fraction = gpu
-            .encode_usage()
-            .map(|usage| (usage / 100.0).clamp(0.0, 1.0))
-            .ok();
-
-        let decode_fraction = gpu
-            .decode_usage()
-            .map(|usage| (usage / 100.0).clamp(0.0, 1.0))
-            .ok();
-=======
         let usage_fraction = gpu.usage().map(|usage| usage.clamp(0.0, 1.0)).ok();
 
         let encode_fraction = gpu.encode_usage().map(|usage| usage.clamp(0.0, 1.0)).ok();
 
         let decode_fraction = gpu.decode_usage().map(|usage| usage.clamp(0.0, 1.0)).ok();
->>>>>>> d1fa7dc2
 
         let total_vram = gpu.total_vram().ok();
         let used_vram = gpu.used_vram().ok();
